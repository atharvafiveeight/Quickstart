<<<<<<< HEAD
dependencies {
    implementation 'org.firstinspires.ftc:Inspection:10.3.0'
    implementation 'org.firstinspires.ftc:Blocks:10.3.0'
    implementation 'org.firstinspires.ftc:RobotCore:10.3.0'
    implementation 'org.firstinspires.ftc:RobotServer:10.3.0'
    implementation 'org.firstinspires.ftc:OnBotJava:10.3.0'
    implementation 'org.firstinspires.ftc:Hardware:10.3.0'
    implementation 'org.firstinspires.ftc:FtcCommon:10.3.0'
    implementation 'org.firstinspires.ftc:Vision:10.3.0'

    implementation 'com.pedropathing:ftc:2.0.3'
    implementation 'com.pedropathing:telemetry:1.0.0'
    implementation 'com.bylazar:fullpanels:1.0.8'
=======
repositories {
    mavenCentral()
    google() // Needed for androidx
    maven { url = "https://mymaven.bylazar.com/releases" }
}

dependencies {
    implementation 'org.firstinspires.ftc:Inspection:11.0.0'
    implementation 'org.firstinspires.ftc:Blocks:11.0.0'
    implementation 'org.firstinspires.ftc:RobotCore:11.0.0'
    implementation 'org.firstinspires.ftc:RobotServer:11.0.0'
    implementation 'org.firstinspires.ftc:OnBotJava:11.0.0'
    implementation 'org.firstinspires.ftc:Hardware:11.0.0'
    implementation 'org.firstinspires.ftc:FtcCommon:11.0.0'
    implementation 'org.firstinspires.ftc:Vision:11.0.0'
>>>>>>> dbaffc09
    implementation 'androidx.appcompat:appcompat:1.2.0'

    implementation 'com.pedropathing:ftc:2.0.4'
    implementation 'com.pedropathing:telemetry:1.0.0'
    implementation 'com.bylazar:fullpanels:1.0.9'
}
<|MERGE_RESOLUTION|>--- conflicted
+++ resolved
@@ -1,18 +1,3 @@
-<<<<<<< HEAD
-dependencies {
-    implementation 'org.firstinspires.ftc:Inspection:10.3.0'
-    implementation 'org.firstinspires.ftc:Blocks:10.3.0'
-    implementation 'org.firstinspires.ftc:RobotCore:10.3.0'
-    implementation 'org.firstinspires.ftc:RobotServer:10.3.0'
-    implementation 'org.firstinspires.ftc:OnBotJava:10.3.0'
-    implementation 'org.firstinspires.ftc:Hardware:10.3.0'
-    implementation 'org.firstinspires.ftc:FtcCommon:10.3.0'
-    implementation 'org.firstinspires.ftc:Vision:10.3.0'
-
-    implementation 'com.pedropathing:ftc:2.0.3'
-    implementation 'com.pedropathing:telemetry:1.0.0'
-    implementation 'com.bylazar:fullpanels:1.0.8'
-=======
 repositories {
     mavenCentral()
     google() // Needed for androidx
@@ -28,7 +13,6 @@
     implementation 'org.firstinspires.ftc:Hardware:11.0.0'
     implementation 'org.firstinspires.ftc:FtcCommon:11.0.0'
     implementation 'org.firstinspires.ftc:Vision:11.0.0'
->>>>>>> dbaffc09
     implementation 'androidx.appcompat:appcompat:1.2.0'
 
     implementation 'com.pedropathing:ftc:2.0.4'
